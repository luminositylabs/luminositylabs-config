name: luminositylabs-config CI

on: [push, pull_request]

defaults:
  run:
    shell: bash

jobs:
  build-codebase:
    strategy:
      matrix:
        os: [ubuntu-24.04]
<<<<<<< HEAD
        jdk_version: [21.0.4-zulu]
        maven_version: [3.9.8]
        include:
          - os: ubuntu-24.04
            jdk_version: 21.0.4-zulu
            zulu_version: 21.34.19
=======
        jdk_version: [11.0.24-zulu, 17.0.12-zulu, 21.0.4-zulu]
        maven_version: [3.9.8]
        include:
          - os: ubuntu-24.04
            jdk_version: 11.0.24-zulu
            zulu_version: 11.74.15
>>>>>>> cfa53717
            maven_version: 3.9.8
            maven_deploy: true
            docker_build: true
            maven_docker_container_image_repo: luminositylabs
            maven_docker_container_image_name: maven
<<<<<<< HEAD
            maven_docker_container_image_tag: 3.9.8_openjdk-21.0.4_zulu-alpine-21.36.17
=======
            maven_docker_container_image_tag: 3.9.8_openjdk-11.0.24_zulu-alpine-11.74.15
>>>>>>> cfa53717
    name: Build on OS ${{ matrix.os }} with Maven ${{ matrix.maven_version }} using JDK ${{ matrix.jdk_version }}
    runs-on: ${{ matrix.os }}
    env:
      MAVEN_PROPS: -Djavadoc.path=`which javadoc`
      PROFILES: gpg,release-sign-artifacts,sonatype-deployment,sonatype-snapshots,sonatype-staging,sonatype-releases
      SETTINGS: .github/settings.xml

    steps:
    - name: Checkout Source
      uses: actions/checkout@v4

    - name: Install GPG and generate test key
      run: .github/install-gpg.sh

    - name: Install SDKMAN and java environment
      run: |
        .github/install-sdkman.sh ${{ matrix.jdk_version }} ${{ matrix.maven_version }}
        echo "SDKMAN_DIR=${HOME}/.sdkman" >> $GITHUB_ENV

    - name: Add SDKMAN candidate environment variables
      run: |
        echo "JAVA_HOME=${SDKMAN_DIR}/candidates/java/current" >> $GITHUB_ENV
        echo "MAVEN_HOME=${SDKMAN_DIR}/candidates/maven/current" >> $GITHUB_ENV

    - name: Add SDKMAN candidate paths to system path
      run: |
        echo "${JAVA_HOME}/bin" >> $GITHUB_PATH
        echo "${MAVEN_HOME}/bin" >> $GITHUB_PATH

    - name: Setup Maven repository cache
      uses: actions/cache@v4
      env:
        cache-name: m2repo
      with:
        path: ~/.m2/repository
        key: ${{ env.cache-name }}-${{ hashFiles('**/pom.xml') }}
        restore-keys: |
          ${{ env.cache-name }}-

    - name: Log github.ref
      run: echo "${{ github.ref }}"

    - name: List Maven repositories
      run: mvn -U -V -s ${{ env.SETTINGS }} -P${{ env.PROFILES }} ${{ env.MAVEN_PROPS }} dependency:list-repositories

    - name: Show Maven dependency tree
      run: mvn -U -V -s ${{ env.SETTINGS }} -P${{ env.PROFILES }} ${{ env.MAVEN_PROPS }} dependency:tree

    - name: Show Maven active profiles
      run: mvn -U -V -s ${{ env.SETTINGS }} -P${{ env.PROFILES }} ${{ env.MAVEN_PROPS }} help:active-profiles

    - name: Show Maven effective POM
      run: mvn -U -V -s ${{ env.SETTINGS }} -P${{ env.PROFILES }} ${{ env.MAVEN_PROPS }} help:effective-pom

    - name: Maven build/test
      run: mvn -U -V -s ${{ env.SETTINGS }} -P${{ env.PROFILES }} ${{ env.MAVEN_PROPS }} clean install

    - name: Maven verify with payara embedded profile
      run: mvn -U -V -s ${{ env.SETTINGS }} -P${{ env.PROFILES }},${{ matrix.payara_server_embedded_profile_name }} ${{ env.MAVEN_PROPS }} verify

    - name: Maven generate site
      run: mvn -U -V -s ${{ env.SETTINGS }} -P${{ env.PROFILES }} ${{ env.MAVEN_PROPS }} site site:stage

    - name: Maven deploy
<<<<<<< HEAD
      if: ${{ matrix.maven_deploy && (github.ref == 'refs/heads/main') && (github.event_name != 'pull_request') }}
=======
      if: ${{ matrix.maven_deploy && (github.ref == 'refs/heads/jakarta_ee_10') && (github.event_name != 'pull_request')  }}
>>>>>>> cfa53717
      env:
        OSSRHU: ${{ secrets.OSSRHU }}
        OSSRHT: ${{ secrets.OSSRHT }}
      run: mvn -U -V -s ${{ env.SETTINGS }} -P${{ env.PROFILES }} ${{ env.MAVEN_PROPS }} deploy

    - name: Docker maven build
      if: ${{ matrix.docker_build }}
      env:
        CBD: /usr/src/build
        P: luminositylabs-oss
      run: docker container run --rm -i -v "$(pwd)":"${CBD}" -v ${HOME}/.gnupg:/root/.gnupg -v ${P}-${{ matrix.maven_docker_container_image_tag }}-mvn-repo:/root/.m2 -w "${CBD}" ${{ matrix.maven_docker_container_image_repo }}/${{ matrix.maven_docker_container_image_name }}:${{ matrix.maven_docker_container_image_tag }} mvn -U -V -s ${{ env.SETTINGS }} -P${{ env.PROFILES }} -Djavadoc.path=/usr/bin/javadoc dependency:list-repositories dependency:tree help:active-profiles clean install site site:stage<|MERGE_RESOLUTION|>--- conflicted
+++ resolved
@@ -11,31 +11,18 @@
     strategy:
       matrix:
         os: [ubuntu-24.04]
-<<<<<<< HEAD
         jdk_version: [21.0.4-zulu]
         maven_version: [3.9.8]
         include:
           - os: ubuntu-24.04
             jdk_version: 21.0.4-zulu
             zulu_version: 21.34.19
-=======
-        jdk_version: [11.0.24-zulu, 17.0.12-zulu, 21.0.4-zulu]
-        maven_version: [3.9.8]
-        include:
-          - os: ubuntu-24.04
-            jdk_version: 11.0.24-zulu
-            zulu_version: 11.74.15
->>>>>>> cfa53717
             maven_version: 3.9.8
             maven_deploy: true
             docker_build: true
             maven_docker_container_image_repo: luminositylabs
             maven_docker_container_image_name: maven
-<<<<<<< HEAD
             maven_docker_container_image_tag: 3.9.8_openjdk-21.0.4_zulu-alpine-21.36.17
-=======
-            maven_docker_container_image_tag: 3.9.8_openjdk-11.0.24_zulu-alpine-11.74.15
->>>>>>> cfa53717
     name: Build on OS ${{ matrix.os }} with Maven ${{ matrix.maven_version }} using JDK ${{ matrix.jdk_version }}
     runs-on: ${{ matrix.os }}
     env:
@@ -100,11 +87,7 @@
       run: mvn -U -V -s ${{ env.SETTINGS }} -P${{ env.PROFILES }} ${{ env.MAVEN_PROPS }} site site:stage
 
     - name: Maven deploy
-<<<<<<< HEAD
       if: ${{ matrix.maven_deploy && (github.ref == 'refs/heads/main') && (github.event_name != 'pull_request') }}
-=======
-      if: ${{ matrix.maven_deploy && (github.ref == 'refs/heads/jakarta_ee_10') && (github.event_name != 'pull_request')  }}
->>>>>>> cfa53717
       env:
         OSSRHU: ${{ secrets.OSSRHU }}
         OSSRHT: ${{ secrets.OSSRHT }}
